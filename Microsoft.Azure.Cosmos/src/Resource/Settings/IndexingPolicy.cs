﻿//------------------------------------------------------------
// Copyright (c) Microsoft Corporation.  All rights reserved.
//------------------------------------------------------------

namespace Microsoft.Azure.Cosmos
{
    using System;
    using System.Collections.Generic;
    using System.Collections.ObjectModel;
    using Microsoft.Azure.Documents;
    using Newtonsoft.Json;
    using Newtonsoft.Json.Converters;

    /// <summary>
    /// Represents the indexing policy configuration for a collection in the Azure Cosmos DB service.
    /// </summary> 
    /// <remarks>
    /// Indexing policies can used to configure which properties (JSON paths) are included/excluded, whether the index is updated consistently
    /// or offline (lazy), automatic vs. opt-in per-document, as well as the precision and type of index per path.
    /// <para>
    /// Refer to <see>http://azure.microsoft.com/documentation/articles/documentdb-indexing-policies/</see> for additional information on how to specify
    /// indexing policies.
    /// </para>
    /// </remarks>
    /// <seealso cref="CosmosContainerSettings"/>
    public sealed class IndexingPolicy 
    {
        internal const string DefaultPath = "/*";

        /// <summary>
        /// Initializes a new instance of the <see cref="IndexingPolicy"/> class for the Azure Cosmos DB service.
        /// </summary>
        /// <remarks>
        /// Indexing mode is set to consistent.
        /// </remarks>
        public IndexingPolicy()
        {
            this.Automatic = true;
            this.IndexingMode = IndexingMode.Consistent;
        }

        /// <summary>
        /// Gets or sets a value that indicates whether automatic indexing is enabled for a collection in the Azure Cosmos DB service.
        /// </summary>
        /// <remarks>
        /// In automatic indexing, documents can be explicitly excluded from indexing using <see cref="T:Microsoft.Azure.Documents.Client.RequestOptions"/>.  
        /// In manual indexing, documents can be explicitly included.
        /// </remarks>
        /// <value>
        /// True, if automatic indexing is enabled; otherwise, false.
        /// </value>
        [JsonProperty(PropertyName = Constants.Properties.Automatic)]
        public bool Automatic { get; set; }

        /// <summary>
        /// Gets or sets the indexing mode (consistent or lazy) in the Azure Cosmos DB service.
        /// </summary>
        /// <value>
        /// One of the values of the <see cref="T:Microsoft.Azure.Documents.IndexingMode"/> enumeration.
        /// </value>
        [JsonProperty(PropertyName = Constants.Properties.IndexingMode)]
        [JsonConverter(typeof(StringEnumConverter))]
        public IndexingMode IndexingMode { get; set; }

        /// <summary>
        /// Gets or sets the collection containing <see cref="IncludedPath"/> objects in the Azure Cosmos DB service.
        /// </summary>
        /// <example>
        /// The example below creates a new container by specifying only to exclude specfic paths for indexing
        /// in ascending order (default)
        /// <code language="c#">
        /// <![CDATA[
        /// CosmosContainerSettings containerSettings =
        ///     new CosmosContainerSettings("TestContainer", "/partitionKey")
        ///        .IncludeIndexPath("/excludepath1")
        ///        .IncludeIndexPath("/excludepath2");
        /// ]]>
        /// </code>
        /// </example>
        [JsonProperty(PropertyName = Constants.Properties.IncludedPaths)]
        public Collection<IncludedPath> IncludedPaths { get; set; } = new Collection<IncludedPath>();

        /// <summary>
        /// Gets or sets the collection containing <see cref="ExcludedPath"/> objects in the Azure Cosmos DB service.
        /// </summary>
        /// <example>
        /// The example below creates a new container by specifying to exclude paths from indexing
        /// in ascending order (default)
        /// <code language="c#">
        /// <![CDATA[
        /// CosmosContainerSettings containerSettings =
        ///     new CosmosContainerSettings("TestContainer", "/partitionKey")
        ///        .ExcludeIndexPath("/excludepath1")
        ///        .ExcludeIndexPath("/excludepath2");
        /// ]]>
        /// </code>
        /// </example>
        [JsonProperty(PropertyName = Constants.Properties.ExcludedPaths)]
        public Collection<ExcludedPath> ExcludedPaths { get; set; } = new Collection<ExcludedPath>();

        /// <summary>
        /// Gets or sets the additional composite indexes 
        /// </summary>
        /// <example>
        /// The example below creates a new container with composite index on (property1, property2)
        /// in ascending order (default)
        /// <code language="c#">
        /// <![CDATA[
        /// CosmosContainerSettings containerSettings =
        ///     new CosmosContainerSettings("TestContainer", "/partitionKey")
        ///         .IncludeCompositeIndex("/compPath1", "/property2");
        /// ]]>
        /// </code>
        /// </example>
        /// <example>
        /// The example below creates a new container with composite index on (property1, property2)
        /// in descending order
        /// <code language="c#">
        /// <![CDATA[
        /// CosmosContainerSettings containerSettings =
        ///     new CosmosContainerSettings("TestContainer", "/partitionKey")
        ///         .IncludeCompositeIndex(
        ///            CompositePathDefinition.Create("/property1", CompositePathSortOrder.Descending),
        ///            CompositePathDefinition.Create("/property2", CompositePathSortOrder.Descending));
        /// ]]>
        /// </code>
        /// </example>
        [JsonProperty(PropertyName = Constants.Properties.CompositeIndexes)]
<<<<<<< HEAD
        public Collection<Collection<CompositePathDefinition>> CompositeIndexes { get; set; } = new Collection<Collection<CompositePathDefinition>>();
=======
        public Collection<Collection<CompositePath>> CompositeIndexes { get; set; } = new Collection<Collection<CompositePath>>();
>>>>>>> f0307f95

        /// <summary>
        /// Collection of spatial index definitions to be used
        /// </summary>
<<<<<<< HEAD
        /// <example>
        /// The example below creates a new container with spatial index on property1
        /// in descending order
        /// <code language="c#">
        /// <![CDATA[
        /// CosmosContainerSettings containerSettings =
        ///     new CosmosContainerSettings("TestContainer", "/partitionKey")
        ///         .IncludeSpatialIndex("/property1", SpatialType.Point);
        /// ]]>
        /// </code>
        /// </example>
        [JsonProperty(PropertyName = Constants.Properties.SpatialIndexes)]
        public Collection<SpatialIndexDefinition> SpatialIndexes { get; set; } = new Collection<SpatialIndexDefinition>();
=======
        [JsonProperty(PropertyName = Constants.Properties.SpatialIndexes)]
        public Collection<SpatialSpec> SpatialIndexes { get; set; } = new Collection<SpatialSpec>();

        # region EqualityComparers
        internal sealed class CompositePathEqualityComparer : IEqualityComparer<CompositePath>
        {
            public static readonly CompositePathEqualityComparer Singleton = new CompositePathEqualityComparer();

            public bool Equals(CompositePath compositePath1, CompositePath compositePath2)
            {
                if (Object.ReferenceEquals(compositePath1, compositePath2))
                {
                    return true;
                }

                if (compositePath1 == null || compositePath2 == null)
                {
                    return false;
                }

                if (compositePath1.Path == compositePath2.Path && compositePath2.Order == compositePath2.Order)
                {
                    return true;
                }

                return false;
            }

            public int GetHashCode(CompositePath compositePath)
            {
                if (compositePath == null)
                {
                    return 0;
                }

                return compositePath.Path.GetHashCode() ^ compositePath.Order.GetHashCode();
            }
        }

        internal sealed class CompositePathsEqualityComparer : IEqualityComparer<HashSet<CompositePath>>
        {
            public static readonly CompositePathsEqualityComparer Singleton = new CompositePathsEqualityComparer();
            private static readonly CompositePathEqualityComparer compositePathEqualityComparer = new CompositePathEqualityComparer();
            public bool Equals(HashSet<CompositePath> compositePaths1, HashSet<CompositePath> compositePaths2)
            {
                if (Object.ReferenceEquals(compositePaths1, compositePaths2))
                {
                    return true;
                }

                if (compositePaths1 == null || compositePaths2 == null)
                {
                    return false;
                }

                return compositePaths1.SetEquals(compositePaths2);
            }

            public int GetHashCode(HashSet<CompositePath> obj)
            {
                if (obj == null)
                {
                    return 0;
                }

                int hashCode = 0;
                foreach (CompositePath compositePath in obj)
                {
                    hashCode ^= compositePathEqualityComparer.GetHashCode(compositePath);
                }

                return hashCode;
            }
        }

        private sealed class CompositeIndexesEqualityComparer : IEqualityComparer<Collection<Collection<CompositePath>>>
        {
            private static readonly CompositePathEqualityComparer compositePathEqualityComparer = new CompositePathEqualityComparer();
            private static readonly CompositePathsEqualityComparer compositePathsEqualityComparer = new CompositePathsEqualityComparer();

            public bool Equals(Collection<Collection<CompositePath>> compositeIndexes1, Collection<Collection<CompositePath>> compositeIndexes2)
            {
                if (Object.ReferenceEquals(compositeIndexes1, compositeIndexes2))
                {
                    return true;
                }

                if (compositeIndexes1 == null || compositeIndexes2 == null)
                {
                    return false;
                }

                HashSet<HashSet<CompositePath>> hashedCompositeIndexes1 = new HashSet<HashSet<CompositePath>>(compositePathsEqualityComparer);
                HashSet<HashSet<CompositePath>> hashedCompositeIndexes2 = new HashSet<HashSet<CompositePath>>(compositePathsEqualityComparer);

                foreach (Collection<CompositePath> compositePaths in compositeIndexes1)
                {
                    HashSet<CompositePath> hashedCompositePaths = new HashSet<CompositePath>(compositePaths, compositePathEqualityComparer);
                    hashedCompositeIndexes1.Add(hashedCompositePaths);
                }

                foreach (Collection<CompositePath> compositePaths in compositeIndexes2)
                {
                    HashSet<CompositePath> hashedCompositePaths = new HashSet<CompositePath>(compositePaths, compositePathEqualityComparer);
                    hashedCompositeIndexes2.Add(hashedCompositePaths);
                }

                return hashedCompositeIndexes1.SetEquals(hashedCompositeIndexes2);
            }

            public int GetHashCode(Collection<Collection<CompositePath>> compositeIndexes)
            {
                int hashCode = 0;
                foreach (Collection<CompositePath> compositePaths in compositeIndexes)
                {
                    HashSet<CompositePath> hashedCompositePaths = new HashSet<CompositePath>(compositePaths, compositePathEqualityComparer);
                    hashCode = hashCode ^ compositePathsEqualityComparer.GetHashCode(hashedCompositePaths);
                }

                return hashCode;
            }
        }

        internal sealed class SpatialSpecEqualityComparer : IEqualityComparer<SpatialSpec>
        {
            public static readonly SpatialSpecEqualityComparer Singleton = new SpatialSpecEqualityComparer();

            public bool Equals(SpatialSpec spatialSpec1, SpatialSpec spatialSpec2)
            {
                if (object.ReferenceEquals(spatialSpec1, spatialSpec2))
                {
                    return true;
                }

                if (spatialSpec1 == null || spatialSpec2 == null)
                {
                    return false;
                }

                if (spatialSpec1.Path != spatialSpec2.Path)
                {
                    return false;
                }

                HashSet<SpatialType> hashedSpatialTypes1 = new HashSet<SpatialType>(spatialSpec1.SpatialTypes);
                HashSet<SpatialType> hashedSpatialTypes2 = new HashSet<SpatialType>(spatialSpec2.SpatialTypes);

                if (!hashedSpatialTypes1.SetEquals(hashedSpatialTypes2))
                {
                    return false;
                }

                return true;
            }

            public int GetHashCode(SpatialSpec spatialSpec)
            {
                int hashCode = 0;
                hashCode ^= spatialSpec.Path.GetHashCode();
                foreach (SpatialType spatialType in spatialSpec.SpatialTypes)
                {
                    hashCode ^= spatialType.GetHashCode();
                }

                return hashCode;
            }
        }

        internal sealed class AdditionalSpatialIndexesEqualityComparer : IEqualityComparer<Collection<SpatialSpec>>
        {
            private static readonly SpatialSpecEqualityComparer spatialSpecEqualityComparer = new SpatialSpecEqualityComparer();

            public bool Equals(Collection<SpatialSpec> additionalSpatialIndexes1, Collection<SpatialSpec> additionalSpatialIndexes2)
            {
                if (object.ReferenceEquals(additionalSpatialIndexes1, additionalSpatialIndexes2))
                {
                    return true;
                }

                if (additionalSpatialIndexes1 == null || additionalSpatialIndexes2 == null)
                {
                    return false;
                }

                HashSet<SpatialSpec> hashedAdditionalSpatialIndexes1 = new HashSet<SpatialSpec>(additionalSpatialIndexes1, spatialSpecEqualityComparer);
                HashSet<SpatialSpec> hashedAdditionalSpatialIndexes2 = new HashSet<SpatialSpec>(additionalSpatialIndexes2, spatialSpecEqualityComparer);

                return hashedAdditionalSpatialIndexes1.SetEquals(additionalSpatialIndexes2);
            }

            public int GetHashCode(Collection<SpatialSpec> additionalSpatialIndexes)
            {
                int hashCode = 0;
                foreach (SpatialSpec spatialSpec in additionalSpatialIndexes)
                {
                    hashCode = hashCode ^ spatialSpecEqualityComparer.GetHashCode(spatialSpec);
                }

                return hashCode;
            }
        }

        internal sealed class IndexEqualityComparer : IEqualityComparer<Index>
        {
            public static readonly IndexEqualityComparer Comparer = new IndexEqualityComparer();

            public bool Equals(Index index1, Index index2)
            {
                if (object.ReferenceEquals(index1, index2))
                {
                    return true;
                }

                if (index1 == null || index2 == null)
                {
                    return false;
                }

                if (index1.Kind != index2.Kind)
                {
                    return false;
                }

                switch (index1.Kind)
                {
                    case IndexKind.Hash:
                        if (((HashIndex)index1).Precision != ((HashIndex)index2).Precision)
                        {
                            return false;
                        }

                        if (((HashIndex)index1).DataType != ((HashIndex)index2).DataType)
                        {
                            return false;
                        }
                        break;

                    case IndexKind.Range:
                        if (((RangeIndex)index1).Precision != ((RangeIndex)index2).Precision)
                        {
                            return false;
                        }

                        if (((RangeIndex)index1).DataType != ((RangeIndex)index2).DataType)
                        {
                            return false;
                        }
                        break;

                    case IndexKind.Spatial:
                        if (((SpatialIndex)index1).DataType != ((SpatialIndex)index2).DataType)
                        {
                            return false;
                        }
                        break;

                    default:
                        throw new ArgumentException($"Unexpected Kind: {index1.Kind}");
                }

                return true;
            }

            public int GetHashCode(Index index)
            {
                int hashCode = 0;
                hashCode = hashCode ^ (int)index.Kind;

                switch (index.Kind)
                {
                    case IndexKind.Hash:
                        hashCode = hashCode ^ ((HashIndex)index).Precision ?? 0;
                        hashCode = hashCode ^ ((HashIndex)index).DataType.GetHashCode();
                        break;

                    case IndexKind.Range:
                        hashCode = hashCode ^ ((RangeIndex)index).Precision ?? 0;
                        hashCode = hashCode ^ ((RangeIndex)index).DataType.GetHashCode();
                        break;

                    case IndexKind.Spatial:
                        hashCode = hashCode ^ ((SpatialIndex)index).DataType.GetHashCode();
                        break;

                    default:
                        throw new ArgumentException($"Unexpected Kind: {index.Kind}");
                }

                return hashCode;
            }
        }

        internal sealed class IncludedPathEqualityComparer : IEqualityComparer<IncludedPath>
        {
            public static readonly IncludedPathEqualityComparer Singleton = new IncludedPathEqualityComparer();
            private static readonly IndexEqualityComparer indexEqualityComparer = new IndexEqualityComparer();
            public bool Equals(IncludedPath includedPath1, IncludedPath includedPath2)
            {
                if (Object.ReferenceEquals(includedPath1, includedPath2))
                {
                    return true;
                }

                if (includedPath1 == null || includedPath2 == null)
                {
                    return false;
                }

                if (includedPath1.Path != includedPath2.Path)
                {
                    return false;
                }

                HashSet<Index> indexes1 = new HashSet<Index>(includedPath1.Indexes, indexEqualityComparer);
                HashSet<Index> indexes2 = new HashSet<Index>(includedPath2.Indexes, indexEqualityComparer);

                return indexes1.SetEquals(indexes2);
            }

            public int GetHashCode(IncludedPath includedPath)
            {
                int hashCode = 0;
                hashCode = hashCode ^ includedPath.Path.GetHashCode();
                foreach (Index index in includedPath.Indexes)
                {
                    hashCode = hashCode ^ indexEqualityComparer.GetHashCode(index);
                }

                return hashCode;
            }
        }

        internal sealed class ExcludedPathEqualityComparer : IEqualityComparer<ExcludedPath>
        {
            public static readonly ExcludedPathEqualityComparer Singleton = new ExcludedPathEqualityComparer();

            public bool Equals(ExcludedPath excludedPath1, ExcludedPath excludedPath2)
            {
                if (Object.ReferenceEquals(excludedPath1, excludedPath2))
                {
                    return true;
                }

                if (excludedPath1 == null || excludedPath2 == null)
                {
                    return false;
                }

                return (excludedPath1.Path == excludedPath2.Path);
            }

            public int GetHashCode(ExcludedPath excludedPath1)
            {
                return excludedPath1.Path.GetHashCode();
            }
        }

        internal sealed class IndexingPolicyEqualityComparer : IEqualityComparer<IndexingPolicy>
        {
            public static readonly IndexingPolicyEqualityComparer Singleton = new IndexingPolicyEqualityComparer();
            private static readonly IncludedPathEqualityComparer includedPathEqualityComparer = new IncludedPathEqualityComparer();
            private static readonly ExcludedPathEqualityComparer excludedPathEqualityComparer = new ExcludedPathEqualityComparer();
            private static readonly CompositeIndexesEqualityComparer compositeIndexesEqualityComparer = new CompositeIndexesEqualityComparer();
            private static readonly AdditionalSpatialIndexesEqualityComparer additionalSpatialIndexesEqualityComparer = new AdditionalSpatialIndexesEqualityComparer();

            public bool Equals(IndexingPolicy indexingPolicy1, IndexingPolicy indexingPolicy2)
            {
                if (Object.ReferenceEquals(indexingPolicy1, indexingPolicy2))
                {
                    return true;
                }

                bool isEqual = true;
                isEqual &= (indexingPolicy1 != null && indexingPolicy2 != null);
                isEqual &= (indexingPolicy1.Automatic == indexingPolicy2.Automatic);
                isEqual &= (indexingPolicy1.IndexingMode == indexingPolicy2.IndexingMode);
                isEqual &= compositeIndexesEqualityComparer.Equals(indexingPolicy1.CompositeIndexes, indexingPolicy2.CompositeIndexes);
                isEqual &= additionalSpatialIndexesEqualityComparer.Equals(indexingPolicy1.SpatialIndexes, indexingPolicy2.SpatialIndexes);

                HashSet<IncludedPath> includedPaths1 = new HashSet<IncludedPath>(indexingPolicy1.IncludedPaths, includedPathEqualityComparer);
                HashSet<IncludedPath> includedPaths2 = new HashSet<IncludedPath>(indexingPolicy2.IncludedPaths, includedPathEqualityComparer);
                isEqual &= includedPaths1.SetEquals(includedPaths2);

                HashSet<ExcludedPath> excludedPaths1 = new HashSet<ExcludedPath>(indexingPolicy1.ExcludedPaths, excludedPathEqualityComparer);
                HashSet<ExcludedPath> excludedPaths2 = new HashSet<ExcludedPath>(indexingPolicy2.ExcludedPaths, excludedPathEqualityComparer);
                isEqual &= excludedPaths1.SetEquals(excludedPaths2);

                return isEqual;
            }

            public int GetHashCode(IndexingPolicy indexingPolicy)
            {
                int hashCode = 0;
                hashCode = hashCode ^ indexingPolicy.Automatic.GetHashCode();
                hashCode = hashCode ^ indexingPolicy.IndexingMode.GetHashCode();
                hashCode = hashCode ^ compositeIndexesEqualityComparer.GetHashCode(indexingPolicy.CompositeIndexes);
                hashCode = hashCode ^ additionalSpatialIndexesEqualityComparer.GetHashCode(indexingPolicy.SpatialIndexes);

                foreach (IncludedPath includedPath in indexingPolicy.IncludedPaths)
                {
                    hashCode = hashCode ^ includedPathEqualityComparer.GetHashCode(includedPath);
                }

                foreach (ExcludedPath excludedPath in indexingPolicy.ExcludedPaths)
                {
                    hashCode = hashCode ^ excludedPathEqualityComparer.GetHashCode(excludedPath);
                }

                return hashCode;
            }
        }
        #endregion
>>>>>>> f0307f95
    }
}<|MERGE_RESOLUTION|>--- conflicted
+++ resolved
@@ -126,16 +126,11 @@
         /// </code>
         /// </example>
         [JsonProperty(PropertyName = Constants.Properties.CompositeIndexes)]
-<<<<<<< HEAD
-        public Collection<Collection<CompositePathDefinition>> CompositeIndexes { get; set; } = new Collection<Collection<CompositePathDefinition>>();
-=======
         public Collection<Collection<CompositePath>> CompositeIndexes { get; set; } = new Collection<Collection<CompositePath>>();
->>>>>>> f0307f95
 
         /// <summary>
         /// Collection of spatial index definitions to be used
         /// </summary>
-<<<<<<< HEAD
         /// <example>
         /// The example below creates a new container with spatial index on property1
         /// in descending order
@@ -148,420 +143,6 @@
         /// </code>
         /// </example>
         [JsonProperty(PropertyName = Constants.Properties.SpatialIndexes)]
-        public Collection<SpatialIndexDefinition> SpatialIndexes { get; set; } = new Collection<SpatialIndexDefinition>();
-=======
-        [JsonProperty(PropertyName = Constants.Properties.SpatialIndexes)]
         public Collection<SpatialSpec> SpatialIndexes { get; set; } = new Collection<SpatialSpec>();
-
-        # region EqualityComparers
-        internal sealed class CompositePathEqualityComparer : IEqualityComparer<CompositePath>
-        {
-            public static readonly CompositePathEqualityComparer Singleton = new CompositePathEqualityComparer();
-
-            public bool Equals(CompositePath compositePath1, CompositePath compositePath2)
-            {
-                if (Object.ReferenceEquals(compositePath1, compositePath2))
-                {
-                    return true;
-                }
-
-                if (compositePath1 == null || compositePath2 == null)
-                {
-                    return false;
-                }
-
-                if (compositePath1.Path == compositePath2.Path && compositePath2.Order == compositePath2.Order)
-                {
-                    return true;
-                }
-
-                return false;
-            }
-
-            public int GetHashCode(CompositePath compositePath)
-            {
-                if (compositePath == null)
-                {
-                    return 0;
-                }
-
-                return compositePath.Path.GetHashCode() ^ compositePath.Order.GetHashCode();
-            }
-        }
-
-        internal sealed class CompositePathsEqualityComparer : IEqualityComparer<HashSet<CompositePath>>
-        {
-            public static readonly CompositePathsEqualityComparer Singleton = new CompositePathsEqualityComparer();
-            private static readonly CompositePathEqualityComparer compositePathEqualityComparer = new CompositePathEqualityComparer();
-            public bool Equals(HashSet<CompositePath> compositePaths1, HashSet<CompositePath> compositePaths2)
-            {
-                if (Object.ReferenceEquals(compositePaths1, compositePaths2))
-                {
-                    return true;
-                }
-
-                if (compositePaths1 == null || compositePaths2 == null)
-                {
-                    return false;
-                }
-
-                return compositePaths1.SetEquals(compositePaths2);
-            }
-
-            public int GetHashCode(HashSet<CompositePath> obj)
-            {
-                if (obj == null)
-                {
-                    return 0;
-                }
-
-                int hashCode = 0;
-                foreach (CompositePath compositePath in obj)
-                {
-                    hashCode ^= compositePathEqualityComparer.GetHashCode(compositePath);
-                }
-
-                return hashCode;
-            }
-        }
-
-        private sealed class CompositeIndexesEqualityComparer : IEqualityComparer<Collection<Collection<CompositePath>>>
-        {
-            private static readonly CompositePathEqualityComparer compositePathEqualityComparer = new CompositePathEqualityComparer();
-            private static readonly CompositePathsEqualityComparer compositePathsEqualityComparer = new CompositePathsEqualityComparer();
-
-            public bool Equals(Collection<Collection<CompositePath>> compositeIndexes1, Collection<Collection<CompositePath>> compositeIndexes2)
-            {
-                if (Object.ReferenceEquals(compositeIndexes1, compositeIndexes2))
-                {
-                    return true;
-                }
-
-                if (compositeIndexes1 == null || compositeIndexes2 == null)
-                {
-                    return false;
-                }
-
-                HashSet<HashSet<CompositePath>> hashedCompositeIndexes1 = new HashSet<HashSet<CompositePath>>(compositePathsEqualityComparer);
-                HashSet<HashSet<CompositePath>> hashedCompositeIndexes2 = new HashSet<HashSet<CompositePath>>(compositePathsEqualityComparer);
-
-                foreach (Collection<CompositePath> compositePaths in compositeIndexes1)
-                {
-                    HashSet<CompositePath> hashedCompositePaths = new HashSet<CompositePath>(compositePaths, compositePathEqualityComparer);
-                    hashedCompositeIndexes1.Add(hashedCompositePaths);
-                }
-
-                foreach (Collection<CompositePath> compositePaths in compositeIndexes2)
-                {
-                    HashSet<CompositePath> hashedCompositePaths = new HashSet<CompositePath>(compositePaths, compositePathEqualityComparer);
-                    hashedCompositeIndexes2.Add(hashedCompositePaths);
-                }
-
-                return hashedCompositeIndexes1.SetEquals(hashedCompositeIndexes2);
-            }
-
-            public int GetHashCode(Collection<Collection<CompositePath>> compositeIndexes)
-            {
-                int hashCode = 0;
-                foreach (Collection<CompositePath> compositePaths in compositeIndexes)
-                {
-                    HashSet<CompositePath> hashedCompositePaths = new HashSet<CompositePath>(compositePaths, compositePathEqualityComparer);
-                    hashCode = hashCode ^ compositePathsEqualityComparer.GetHashCode(hashedCompositePaths);
-                }
-
-                return hashCode;
-            }
-        }
-
-        internal sealed class SpatialSpecEqualityComparer : IEqualityComparer<SpatialSpec>
-        {
-            public static readonly SpatialSpecEqualityComparer Singleton = new SpatialSpecEqualityComparer();
-
-            public bool Equals(SpatialSpec spatialSpec1, SpatialSpec spatialSpec2)
-            {
-                if (object.ReferenceEquals(spatialSpec1, spatialSpec2))
-                {
-                    return true;
-                }
-
-                if (spatialSpec1 == null || spatialSpec2 == null)
-                {
-                    return false;
-                }
-
-                if (spatialSpec1.Path != spatialSpec2.Path)
-                {
-                    return false;
-                }
-
-                HashSet<SpatialType> hashedSpatialTypes1 = new HashSet<SpatialType>(spatialSpec1.SpatialTypes);
-                HashSet<SpatialType> hashedSpatialTypes2 = new HashSet<SpatialType>(spatialSpec2.SpatialTypes);
-
-                if (!hashedSpatialTypes1.SetEquals(hashedSpatialTypes2))
-                {
-                    return false;
-                }
-
-                return true;
-            }
-
-            public int GetHashCode(SpatialSpec spatialSpec)
-            {
-                int hashCode = 0;
-                hashCode ^= spatialSpec.Path.GetHashCode();
-                foreach (SpatialType spatialType in spatialSpec.SpatialTypes)
-                {
-                    hashCode ^= spatialType.GetHashCode();
-                }
-
-                return hashCode;
-            }
-        }
-
-        internal sealed class AdditionalSpatialIndexesEqualityComparer : IEqualityComparer<Collection<SpatialSpec>>
-        {
-            private static readonly SpatialSpecEqualityComparer spatialSpecEqualityComparer = new SpatialSpecEqualityComparer();
-
-            public bool Equals(Collection<SpatialSpec> additionalSpatialIndexes1, Collection<SpatialSpec> additionalSpatialIndexes2)
-            {
-                if (object.ReferenceEquals(additionalSpatialIndexes1, additionalSpatialIndexes2))
-                {
-                    return true;
-                }
-
-                if (additionalSpatialIndexes1 == null || additionalSpatialIndexes2 == null)
-                {
-                    return false;
-                }
-
-                HashSet<SpatialSpec> hashedAdditionalSpatialIndexes1 = new HashSet<SpatialSpec>(additionalSpatialIndexes1, spatialSpecEqualityComparer);
-                HashSet<SpatialSpec> hashedAdditionalSpatialIndexes2 = new HashSet<SpatialSpec>(additionalSpatialIndexes2, spatialSpecEqualityComparer);
-
-                return hashedAdditionalSpatialIndexes1.SetEquals(additionalSpatialIndexes2);
-            }
-
-            public int GetHashCode(Collection<SpatialSpec> additionalSpatialIndexes)
-            {
-                int hashCode = 0;
-                foreach (SpatialSpec spatialSpec in additionalSpatialIndexes)
-                {
-                    hashCode = hashCode ^ spatialSpecEqualityComparer.GetHashCode(spatialSpec);
-                }
-
-                return hashCode;
-            }
-        }
-
-        internal sealed class IndexEqualityComparer : IEqualityComparer<Index>
-        {
-            public static readonly IndexEqualityComparer Comparer = new IndexEqualityComparer();
-
-            public bool Equals(Index index1, Index index2)
-            {
-                if (object.ReferenceEquals(index1, index2))
-                {
-                    return true;
-                }
-
-                if (index1 == null || index2 == null)
-                {
-                    return false;
-                }
-
-                if (index1.Kind != index2.Kind)
-                {
-                    return false;
-                }
-
-                switch (index1.Kind)
-                {
-                    case IndexKind.Hash:
-                        if (((HashIndex)index1).Precision != ((HashIndex)index2).Precision)
-                        {
-                            return false;
-                        }
-
-                        if (((HashIndex)index1).DataType != ((HashIndex)index2).DataType)
-                        {
-                            return false;
-                        }
-                        break;
-
-                    case IndexKind.Range:
-                        if (((RangeIndex)index1).Precision != ((RangeIndex)index2).Precision)
-                        {
-                            return false;
-                        }
-
-                        if (((RangeIndex)index1).DataType != ((RangeIndex)index2).DataType)
-                        {
-                            return false;
-                        }
-                        break;
-
-                    case IndexKind.Spatial:
-                        if (((SpatialIndex)index1).DataType != ((SpatialIndex)index2).DataType)
-                        {
-                            return false;
-                        }
-                        break;
-
-                    default:
-                        throw new ArgumentException($"Unexpected Kind: {index1.Kind}");
-                }
-
-                return true;
-            }
-
-            public int GetHashCode(Index index)
-            {
-                int hashCode = 0;
-                hashCode = hashCode ^ (int)index.Kind;
-
-                switch (index.Kind)
-                {
-                    case IndexKind.Hash:
-                        hashCode = hashCode ^ ((HashIndex)index).Precision ?? 0;
-                        hashCode = hashCode ^ ((HashIndex)index).DataType.GetHashCode();
-                        break;
-
-                    case IndexKind.Range:
-                        hashCode = hashCode ^ ((RangeIndex)index).Precision ?? 0;
-                        hashCode = hashCode ^ ((RangeIndex)index).DataType.GetHashCode();
-                        break;
-
-                    case IndexKind.Spatial:
-                        hashCode = hashCode ^ ((SpatialIndex)index).DataType.GetHashCode();
-                        break;
-
-                    default:
-                        throw new ArgumentException($"Unexpected Kind: {index.Kind}");
-                }
-
-                return hashCode;
-            }
-        }
-
-        internal sealed class IncludedPathEqualityComparer : IEqualityComparer<IncludedPath>
-        {
-            public static readonly IncludedPathEqualityComparer Singleton = new IncludedPathEqualityComparer();
-            private static readonly IndexEqualityComparer indexEqualityComparer = new IndexEqualityComparer();
-            public bool Equals(IncludedPath includedPath1, IncludedPath includedPath2)
-            {
-                if (Object.ReferenceEquals(includedPath1, includedPath2))
-                {
-                    return true;
-                }
-
-                if (includedPath1 == null || includedPath2 == null)
-                {
-                    return false;
-                }
-
-                if (includedPath1.Path != includedPath2.Path)
-                {
-                    return false;
-                }
-
-                HashSet<Index> indexes1 = new HashSet<Index>(includedPath1.Indexes, indexEqualityComparer);
-                HashSet<Index> indexes2 = new HashSet<Index>(includedPath2.Indexes, indexEqualityComparer);
-
-                return indexes1.SetEquals(indexes2);
-            }
-
-            public int GetHashCode(IncludedPath includedPath)
-            {
-                int hashCode = 0;
-                hashCode = hashCode ^ includedPath.Path.GetHashCode();
-                foreach (Index index in includedPath.Indexes)
-                {
-                    hashCode = hashCode ^ indexEqualityComparer.GetHashCode(index);
-                }
-
-                return hashCode;
-            }
-        }
-
-        internal sealed class ExcludedPathEqualityComparer : IEqualityComparer<ExcludedPath>
-        {
-            public static readonly ExcludedPathEqualityComparer Singleton = new ExcludedPathEqualityComparer();
-
-            public bool Equals(ExcludedPath excludedPath1, ExcludedPath excludedPath2)
-            {
-                if (Object.ReferenceEquals(excludedPath1, excludedPath2))
-                {
-                    return true;
-                }
-
-                if (excludedPath1 == null || excludedPath2 == null)
-                {
-                    return false;
-                }
-
-                return (excludedPath1.Path == excludedPath2.Path);
-            }
-
-            public int GetHashCode(ExcludedPath excludedPath1)
-            {
-                return excludedPath1.Path.GetHashCode();
-            }
-        }
-
-        internal sealed class IndexingPolicyEqualityComparer : IEqualityComparer<IndexingPolicy>
-        {
-            public static readonly IndexingPolicyEqualityComparer Singleton = new IndexingPolicyEqualityComparer();
-            private static readonly IncludedPathEqualityComparer includedPathEqualityComparer = new IncludedPathEqualityComparer();
-            private static readonly ExcludedPathEqualityComparer excludedPathEqualityComparer = new ExcludedPathEqualityComparer();
-            private static readonly CompositeIndexesEqualityComparer compositeIndexesEqualityComparer = new CompositeIndexesEqualityComparer();
-            private static readonly AdditionalSpatialIndexesEqualityComparer additionalSpatialIndexesEqualityComparer = new AdditionalSpatialIndexesEqualityComparer();
-
-            public bool Equals(IndexingPolicy indexingPolicy1, IndexingPolicy indexingPolicy2)
-            {
-                if (Object.ReferenceEquals(indexingPolicy1, indexingPolicy2))
-                {
-                    return true;
-                }
-
-                bool isEqual = true;
-                isEqual &= (indexingPolicy1 != null && indexingPolicy2 != null);
-                isEqual &= (indexingPolicy1.Automatic == indexingPolicy2.Automatic);
-                isEqual &= (indexingPolicy1.IndexingMode == indexingPolicy2.IndexingMode);
-                isEqual &= compositeIndexesEqualityComparer.Equals(indexingPolicy1.CompositeIndexes, indexingPolicy2.CompositeIndexes);
-                isEqual &= additionalSpatialIndexesEqualityComparer.Equals(indexingPolicy1.SpatialIndexes, indexingPolicy2.SpatialIndexes);
-
-                HashSet<IncludedPath> includedPaths1 = new HashSet<IncludedPath>(indexingPolicy1.IncludedPaths, includedPathEqualityComparer);
-                HashSet<IncludedPath> includedPaths2 = new HashSet<IncludedPath>(indexingPolicy2.IncludedPaths, includedPathEqualityComparer);
-                isEqual &= includedPaths1.SetEquals(includedPaths2);
-
-                HashSet<ExcludedPath> excludedPaths1 = new HashSet<ExcludedPath>(indexingPolicy1.ExcludedPaths, excludedPathEqualityComparer);
-                HashSet<ExcludedPath> excludedPaths2 = new HashSet<ExcludedPath>(indexingPolicy2.ExcludedPaths, excludedPathEqualityComparer);
-                isEqual &= excludedPaths1.SetEquals(excludedPaths2);
-
-                return isEqual;
-            }
-
-            public int GetHashCode(IndexingPolicy indexingPolicy)
-            {
-                int hashCode = 0;
-                hashCode = hashCode ^ indexingPolicy.Automatic.GetHashCode();
-                hashCode = hashCode ^ indexingPolicy.IndexingMode.GetHashCode();
-                hashCode = hashCode ^ compositeIndexesEqualityComparer.GetHashCode(indexingPolicy.CompositeIndexes);
-                hashCode = hashCode ^ additionalSpatialIndexesEqualityComparer.GetHashCode(indexingPolicy.SpatialIndexes);
-
-                foreach (IncludedPath includedPath in indexingPolicy.IncludedPaths)
-                {
-                    hashCode = hashCode ^ includedPathEqualityComparer.GetHashCode(includedPath);
-                }
-
-                foreach (ExcludedPath excludedPath in indexingPolicy.ExcludedPaths)
-                {
-                    hashCode = hashCode ^ excludedPathEqualityComparer.GetHashCode(excludedPath);
-                }
-
-                return hashCode;
-            }
-        }
-        #endregion
->>>>>>> f0307f95
     }
 }